--- conflicted
+++ resolved
@@ -35,12 +35,7 @@
     {
         std::vector<std::vector<ElemType>> features;
         std::vector<std::vector<ElemType>> labels;
-<<<<<<< HEAD
-        Matrix<ElemType> sentenceBegin;
-        vector<MinibatchPackingFlags> minibatchPackingFlag;
-=======
         MBLayoutPtr pMBLayout;
->>>>>>> 1c93b56c
         std::vector<std::vector<std::pair<wstring, size_t>>> minibatchUttInfo;
         size_t currentMBSize;
         MinibatchBufferUnit() : pMBLayout(make_shared<MBLayout>()), currentMBSize(0) {}
@@ -158,30 +153,6 @@
 public:
     MBLayoutPtr m_pMBLayout;
    
-<<<<<<< HEAD
-    /// a matrix of n_stream x n_length
-    /// n_stream is the number of streams
-    /// n_length is the maximum lenght of each stream
-    /// for example, two sentences used in parallel in one minibatch would be
-    /// [2 x 5] if the max length of one of the sentences is 5
-    /// the elements of the matrix is 0, 1, or -1, defined as SEQUENCE_START, SEQUENCE_MIDDLE, NO_INPUT in cbasetype.h 
-    /// 0 1 1 0 1
-    /// 1 0 1 0 0 
-    /// for two parallel data streams. The first has two sentences, with 0 indicating begining of a sentence
-    /// the second data stream has two sentences, with 0 indicating begining of sentences
-    /// you may use 1 even if a sentence begins at that position, in this case, the trainer will carry over hidden states to the following
-    /// frame.
-    Matrix<ElemType> m_sentenceBegin;
-
-    /// a matrix of 1 x n_length
-    /// 1 denotes the case that there exists sentnece begin or no_labels case in this frame
-    /// 0 denotes such case is not in this frame
-
-
-    vector<MinibatchPackingFlags> m_minibatchPackingFlags;
-
-=======
->>>>>>> 1c93b56c
     /// by default it is false
     /// if true, reader will set to SEQUENCE_MIDDLE for time positions that are orignally correspond to SEQUENCE_START
     /// set to true so that a current minibatch can uses state activities from the previous minibatch. 
@@ -203,32 +174,18 @@
     virtual bool GetMinibatchCopy(
         std::vector<std::vector<std::pair<wstring, size_t>>>& uttInfo,
         std::map<std::wstring, Matrix<ElemType>*>& matrices,
-<<<<<<< HEAD
-        Matrix<ElemType>& sentenceBegin,
-        vector<MinibatchPackingFlags>& sentenceExistsBeginOrNoLabels);
-    virtual bool SetNetOutput(
-        const std::vector<std::vector<std::pair<wstring, size_t>>>& uttInfo,
-        const Matrix<ElemType>& outputs,
-        const Matrix<ElemType>& sentenceBegin,
-        const vector<MinibatchPackingFlags>& sentenceExistsBeginOrNoLabels);
-=======
         MBLayoutPtr pMBLayout);
     virtual bool SetNetOutput(
         const std::vector<std::vector<std::pair<wstring, size_t>>>& uttInfo,
         const Matrix<ElemType>& outputs,
         const MBLayoutPtr pMBLayout);
->>>>>>> 1c93b56c
 
     virtual bool DataEnd(EndDataType endDataType);
     void SetSentenceEndInBatch(vector<size_t> &/*sentenceEnd*/);
     void SetSentenceEnd(int /*actualMbSize*/){};
 
-<<<<<<< HEAD
-    void SetSentenceSegBatch(Matrix<ElemType> &sentenceBegin, vector<MinibatchPackingFlags>& sentenceExistsBeginOrNoLabels);
-=======
     void CopyMBLayoutTo(MBLayoutPtr pMBLayout) { pMBLayout->CopyFrom(m_pMBLayout); }
     bool RequireSentenceSeg() const override { return !m_framemode; };
->>>>>>> 1c93b56c
 };
 
 }}}