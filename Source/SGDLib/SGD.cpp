--- conflicted
+++ resolved
@@ -141,15 +141,15 @@
     else
     {
         LOGPRINTF(stderr, "Training criteria:\n");
-        for (const auto& node : criterionNodes)
-        {
-            LOGPRINTF(stderr, "\t%ls = %ls\n", node->NodeName().c_str(), node->OperationName().c_str());
-        }
-        if (criterionNodes.empty())
-        {
-            LOGPRINTF(stderr, "\t(none)\n");
-            InvalidArgument("TrainOrAdaptModel: No criterion node was specified.");
-        }
+    for (const auto& node : criterionNodes)
+    {
+        LOGPRINTF(stderr, "\t%ls = %ls\n", node->NodeName().c_str(), node->OperationName().c_str());
+    }
+    if (criterionNodes.empty())
+    {
+        LOGPRINTF(stderr, "\t(none)\n");
+        InvalidArgument("TrainOrAdaptModel: No criterion node was specified.");
+    }
     }
 
     // determine evaluationNodes from GetEvalCriterionNodes(), ensuring each criterion is only logged once
@@ -277,10 +277,10 @@
     {
         fprintf(stderr, "out of %d parameter tensors and %d nodes with gradient:\n\n",
             (int)learnableNodes.size(), (int)numNeedsGradient);
-        for (let nodeDescription : nodesToUpdateDescriptions)
-        {
-            LOGPRINTF(stderr, "\t%ls\n", nodeDescription.c_str());
-        }
+    for (let nodeDescription : nodesToUpdateDescriptions)
+    {
+        LOGPRINTF(stderr, "\t%ls\n", nodeDescription.c_str());
+    }
     }
 
     // one blank line before training progress log
@@ -900,6 +900,7 @@
 
     // Now, we need to use a switch to enable/disable wk in BatchNormalization.
     // If we can determine whether wk added or not for each node, then, discard this
+    // TODO: Define "wk" and say what this is for and in which context it is used.
     std::unordered_set<ComputationNodeBasePtr> batchNormalizationWeights;
     if (m_disableWkInBatchNormal) {
         for (auto& evalNode : evaluationNodes) 
@@ -1133,23 +1134,17 @@
                     if (smoothedGradientIter->HasNan("TrainOneEpoch/UpdateWeights(): "))
                         LogicError("%ls %ls operation has NaNs in smoothedGradient.", node->NodeName().c_str(), node->OperationName().c_str());
 #endif
-<<<<<<< HEAD
                     double nodeDependentLearningRatePerSample = learnRatePerSample * node->GetLearningRateMultiplier();
                     double momentumPerSample = GetMomentumPerSample(epochNumber /*BUGBUG workaround:*/, net->GetMBLayoutPtrOfNetwork()->GetNumParallelSequences());
+                    double l2Factor = batchNormalizationWeights.find(node) == batchNormalizationWeights.end() ? 1.0 : 0.0;
+                    // TODO: Check why l2Factor is not applied to L1. Bug?
                     // BUGBUG (Issue #95): Access to net MBLayout can no longer be done if we have multiple input layouts
                     UpdateWeights(dynamic_pointer_cast<ComputationNode<ElemType>>(node)->Value(),
                                   dynamic_pointer_cast<ComputationNode<ElemType>>(node)->Gradient(),
                                   *smoothedGradientIter, *smoothedCountIter,
                                   nodeDependentLearningRatePerSample, momentumPerSample,
                                   numSamplesInMinibatch,
-                                  m_L2RegWeight, m_L1RegWeight,
-=======
-                    double l2Factor = batchNormalizationWeights.find(node) == batchNormalizationWeights.end() ? 1.0 : 0.0;
-                    // BUGBUG (Issue #95): Access to net MBLayout can no longer be done if we have multiple input layouts
-                    UpdateWeights(node, smoothedGradient, learnRatePerSample,
-                                  GetMomentumPerSample(epochNumber /*BUGBUG workaround:*/, net->GetMBLayoutPtrOfNetwork()->GetNumParallelSequences()), numSamplesInMinibatch,
                                   m_L2RegWeight * l2Factor, m_L1RegWeight,
->>>>>>> d2de39c9
                                   m_needAveMultiplier, m_useNesterovMomentum);
                     node->BumpEvalTimeStamp();
 #ifdef _DEBUG
@@ -1397,7 +1392,7 @@
     if (nodes.size() == 0)
     {
         if (m_traceLevel > 0)
-            LOGPRINTF(stderr, "No PreCompute nodes found, or all already computed. Skipping pre-computation step.\n");
+        LOGPRINTF(stderr, "No PreCompute nodes found, or all already computed. Skipping pre-computation step.\n");
         return false;
     }
 
@@ -1405,10 +1400,10 @@
     LOGPRINTF(stderr, "Precomputing --> %lu PreCompute nodes found.\n\n", nodes.size());
     if (m_traceLevel > 0)
     {
-        for (const auto & node : nodes)
-        {
-            LOGPRINTF(stderr, "\t%ls = %ls()\n", node->NodeName().c_str(), node->OperationName().c_str());
-        }
+    for (const auto & node : nodes)
+    {
+        LOGPRINTF(stderr, "\t%ls = %ls()\n", node->NodeName().c_str(), node->OperationName().c_str());
+    }
     }
 
     // compute
@@ -1791,7 +1786,7 @@
             {
                 LOGPRINTF(stderr, " AdaptiveMinibatchSearch Epoch[%d]: Computed baseCriterion %.8f for minibatchSize=%d\n",
                           (int)epochNumber + 1, baseCriterion.Average(), (int)trialMinibatchSize);
-            }
+        }
         }
         else if (!epochCriterion.IsNan() &&
                  epochCriterion.Average() > (baseCriterion.Average() * (1.0 + (m_minibatchSearchCriterionErrorMargin / 100.0))))
@@ -1959,9 +1954,9 @@
 void SGD<ElemType>::UpdateWeights(Matrix<ElemType>& functionValues, Matrix<ElemType>& gradientValues,
                                   Matrix<ElemType>& smoothedGradient, double& smoothedCount,
                                   const double learnRatePerSample, const double momentumPerSample,
-                                  size_t actualMBSize,
+                                              size_t actualMBSize,
                                   const double L2RegWeight, const double L1RegWeight,
-                                  const bool needAveMultiplier,
+                                              const bool needAveMultiplier,
                                   const bool useNesterovMomentum) const
 {
     // we use simple linear (instead of log linear) exponentiation here
@@ -2504,7 +2499,7 @@
     m_seqGammarCalcLMF = configSGD(L"seqGammarLMF", 14.0);
     m_seqGammarCalcbMMIFactor = configSGD(L"seqGammarBMMIFactor", 0.0);
     m_seqGammarCalcWP = configSGD(L"seqGammarWordPen", 0.0);
-    
+
     m_disableWkInBatchNormal = configSGD(L"disableWkInBatchNormal", false);
 
     m_dropoutRates = configSGD(L"dropoutRate", ConfigRecordType::Array(doubleargvector(vector<double>{0.0})));
@@ -2667,27 +2662,27 @@
         else
         {
             size_t numMPIWorkers = pMPI->NumNodesInUse();            
-            const ConfigRecordType& configParallelTrain(configSGD(L"ParallelTrain", ConfigRecordType::Record()));
-            m_parallelizationMethod = ParseParallelizationMethod(configParallelTrain(L"parallelizationMethod", L"none"));
-            m_parallelizationStartEpochNum = configParallelTrain(L"parallelizationStartEpoch", (int) 1) - 1; // Epoch numbers internally are 0 based
-            m_enableDistributedMBReading = configParallelTrain(L"distributedMBReading", false);
-            m_syncStatsTrace = configParallelTrain(L"syncPerfStats", (int) 0);
-
-            if (configParallelTrain.Exists(L"DataParallelSGD"))
-            {
-                const ConfigRecordType& configDataParallelSGD(configParallelTrain(L"DataParallelSGD", ConfigRecordType::Record()));
-                size_t defaultGradientBits = 8 * sizeofElemType;
-                m_numGradientBits = configDataParallelSGD(L"gradientBits", defaultGradientBits);
-                m_zeroThresholdFor1Bit = configDataParallelSGD(L"useZeroThresholdFor1BitQuantization", true);
-                m_bufferedAsyncGradientAggregation = configDataParallelSGD(L"useBufferedAsyncGradientAggregation", false);
-                    if ( m_numGradientBits < 1 || m_numGradientBits > (8 * sizeofElemType) )
-                {
-                    InvalidArgument("gradientBits must be in the range [1, 32] when using precision=float and in range [1, 64] when using precision=double!");
-                }
-            }
-            if (configParallelTrain.Exists(L"ModelAveragingSGD"))
-            {
-                const ConfigRecordType& configMASGD(configParallelTrain(L"ModelAveragingSGD", ConfigRecordType::Record()));
+        const ConfigRecordType& configParallelTrain(configSGD(L"ParallelTrain", ConfigRecordType::Record()));
+        m_parallelizationMethod = ParseParallelizationMethod(configParallelTrain(L"parallelizationMethod", L"none"));
+        m_parallelizationStartEpochNum = configParallelTrain(L"parallelizationStartEpoch", (int) 1) - 1; // Epoch numbers internally are 0 based
+        m_enableDistributedMBReading = configParallelTrain(L"distributedMBReading", false);
+        m_syncStatsTrace = configParallelTrain(L"syncPerfStats", (int) 0);
+
+        if (configParallelTrain.Exists(L"DataParallelSGD"))
+        {
+            const ConfigRecordType& configDataParallelSGD(configParallelTrain(L"DataParallelSGD", ConfigRecordType::Record()));
+            size_t defaultGradientBits = 8 * sizeofElemType;
+            m_numGradientBits = configDataParallelSGD(L"gradientBits", defaultGradientBits);
+            m_zeroThresholdFor1Bit = configDataParallelSGD(L"useZeroThresholdFor1BitQuantization", true);
+            m_bufferedAsyncGradientAggregation = configDataParallelSGD(L"useBufferedAsyncGradientAggregation", false);
+                if ( m_numGradientBits < 1 || m_numGradientBits > (8 * sizeofElemType) )
+            {
+                InvalidArgument("gradientBits must be in the range [1, 32] when using precision=float and in range [1, 64] when using precision=double!");
+            }
+        }
+        if (configParallelTrain.Exists(L"ModelAveragingSGD"))
+        {
+            const ConfigRecordType& configMASGD(configParallelTrain(L"ModelAveragingSGD", ConfigRecordType::Record()));
                 if (configMASGD.Exists(L"blockSizePerWorker") && configMASGD.Exists(L"blockSize"))
                     InvalidArgument("It is only allowed to set blockSizePerWorker or blockSize, not both of them");
                 else if (configMASGD.Exists(L"blockSize"))
@@ -2700,8 +2695,8 @@
                 else
                     m_modelAggregationBlockSize = 40000 * numMPIWorkers;    // default value 
 #if 1           // legacy option 
-                if (configMASGD.Exists(L"syncFrequencyInFrames"))
-                {
+            if (configMASGD.Exists(L"syncFrequencyInFrames"))
+            {
                     if (configMASGD.Exists(L"blockSizePerWorker") || configMASGD.Exists(L"blockSize"))
                         InvalidArgument("syncFrequencyInFrames is a deprecated alias of blockSizePerWorker. It is not allowed to specify both of them");
                     m_modelAggregationBlockSize = configMASGD(L"syncFrequencyInFrames");
@@ -2715,15 +2710,15 @@
                     m_modelAggregationBlockSize = configMASGD(L"syncPeriod");
                     m_modelAggregationBlockSize *= numMPIWorkers;
                     fprintf(stderr, "WARNING: option syncPeroid in ModelAveragingSGD is going to be deprecated. Please use blockSizePerWorker instead in the future.\n");
-                }
+            }
 #endif
-            }
-            if (configParallelTrain.Exists(L"BlockMomentumSGD"))
-            {
+        }
+        if (configParallelTrain.Exists(L"BlockMomentumSGD"))
+        {
 #ifndef CNTK_PARALLEL_TRAINING_SUPPORT
-                InvalidArgument("BlockMomentumSGD is not enabled in this version.\n"); 
+            InvalidArgument("BlockMomentumSGD is not enabled in this version.\n"); 
 #else
-                const ConfigRecordType& configBMSGD(configParallelTrain(L"BlockMomentumSGD", ConfigRecordType::Record()));
+            const ConfigRecordType& configBMSGD(configParallelTrain(L"BlockMomentumSGD", ConfigRecordType::Record()));
                 if (configBMSGD.Exists(L"blockSize") && configBMSGD.Exists(L"blockSizePerWorker"))
                     InvalidArgument("It is only allowed to set blockSizePerWorker or blockSize, not both of them");
                 else if (configBMSGD.Exists(L"blockSizePerWorker"))
@@ -2745,33 +2740,33 @@
                     fprintf(stderr, "WARNING: option syncPeroid in BlockMomentumSGD is going to be deprecated. Please use blockSizePerWorker instead in the future.\n");
                 }
 #endif 
-                m_resetSGDMomentum = configBMSGD(L"resetSGDMomentum", true);
-                m_useNesterovBlockMomentum = configBMSGD(L"useNesterovMomentum", true);
-                m_blockLearningRate = configBMSGD(L"blockLearningRate", 1.0); 
-
-                if (configBMSGD.Exists(L"blockMomentumPerSync") && configBMSGD.Exists(L"blockMomentumAsTimeConstant"))
-                {
-                    InvalidArgument("It is only allowed to set either blockMomentumPerSync or blockMomentumAsTimeConstant, not both of them");
-                }
-                else if (configBMSGD.Exists(L"blockMomentumAsTimeConstant"))
-                {
-                    m_blockMomentumAsTimeConstant = configBMSGD(L"blockMomentumAsTimeConstant"); 
-                }
+            m_resetSGDMomentum = configBMSGD(L"resetSGDMomentum", true);
+            m_useNesterovBlockMomentum = configBMSGD(L"useNesterovMomentum", true);
+            m_blockLearningRate = configBMSGD(L"blockLearningRate", 1.0); 
+
+            if (configBMSGD.Exists(L"blockMomentumPerSync") && configBMSGD.Exists(L"blockMomentumAsTimeConstant"))
+            {
+                InvalidArgument("It is only allowed to set either blockMomentumPerSync or blockMomentumAsTimeConstant, not both of them");
+            }
+            else if (configBMSGD.Exists(L"blockMomentumAsTimeConstant"))
+            {
+                m_blockMomentumAsTimeConstant = configBMSGD(L"blockMomentumAsTimeConstant"); 
+            }
 #if 1           // This option "blockMomentumPerSync" is going to be deprecated in the future 
-                else if (configBMSGD.Exists(L"blockMomentumPerSync"))
-                {
-                    double blockMomentum = configBMSGD(L"blockMomentumPerSync");
-                        m_blockMomentumAsTimeConstant = BlockMomentumSGD<double>::Momentum2TimeConstant(blockMomentum, m_modelAggregationBlockSize);
-                }
+            else if (configBMSGD.Exists(L"blockMomentumPerSync"))
+            {
+                double blockMomentum = configBMSGD(L"blockMomentumPerSync");
+                    m_blockMomentumAsTimeConstant = BlockMomentumSGD<double>::Momentum2TimeConstant(blockMomentum, m_modelAggregationBlockSize);
+            }
 #endif 
-                else /*if (!configBMSGD.Exists(L"blockMomentumPerSync") && !configBMSGD.Exists(L"blockMomentumAsTimeConstant"))*/
-                {
-                        double blockMomentum = 1.0 - 1.0 / (double)numMPIWorkers;   // this is a default value which ensures each block update contributes equally
-                        m_blockMomentumAsTimeConstant = BlockMomentumSGD<double>::Momentum2TimeConstant(blockMomentum, m_modelAggregationBlockSize);
-                }
+            else /*if (!configBMSGD.Exists(L"blockMomentumPerSync") && !configBMSGD.Exists(L"blockMomentumAsTimeConstant"))*/
+            {
+                    double blockMomentum = 1.0 - 1.0 / (double)numMPIWorkers;   // this is a default value which ensures each block update contributes equally
+                    m_blockMomentumAsTimeConstant = BlockMomentumSGD<double>::Momentum2TimeConstant(blockMomentum, m_modelAggregationBlockSize);
+            }
 #endif 
                 InitializeAndCheckBlockMomentumSGDParameters();
-            }
+        }
         } // if (!pMPI)
     } // if (configSGD.Exists(L"ParallelTrain"))
 }
