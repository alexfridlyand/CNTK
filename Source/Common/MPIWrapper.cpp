--- conflicted
+++ resolved
@@ -11,27 +11,10 @@
 
 namespace Microsoft { namespace MSR { namespace CNTK {
 
-<<<<<<< HEAD
-// TODO: use platform agnostic types.
-#if !defined(__int64)
-#define __int64 long
-#endif
-=======
->>>>>>> 8a7085e9
 
 // =======================================================================
 // class MPIWrapper
 // =======================================================================
-<<<<<<< HEAD
-template void MPIWrapper::Bcast(unsigned __int64*, size_t, size_t);
-template void MPIWrapper::Bcast(double*, size_t, size_t);
-template void MPIWrapper::Bcast(float*, size_t, size_t);
-template void MPIWrapper::AllReduce(unsigned __int64*, size_t);
-template void MPIWrapper::AllReduce(int*, size_t);
-template void MPIWrapper::AllReduce(double*, size_t);
-template void MPIWrapper::AllReduce(float*, size_t);
-template void MPIWrapper::AllReduce(std::vector<unsigned __int64>&) const;
-=======
 template void MPIWrapper::Bcast(size_t*, size_t, size_t);
 template void MPIWrapper::Bcast(double*, size_t, size_t);
 template void MPIWrapper::Bcast(float*, size_t, size_t);
@@ -40,42 +23,12 @@
 template void MPIWrapper::AllReduce(double*, size_t);
 template void MPIWrapper::AllReduce(float*, size_t);
 template void MPIWrapper::AllReduce(std::vector<size_t>&) const;
->>>>>>> 8a7085e9
 template void MPIWrapper::AllReduce(std::vector<double>&) const;
 template void MPIWrapper::AllReduce(std::vector<float>&) const;
 
 
 int operator||(int rc, const MpiFail &what)
 {
-<<<<<<< HEAD
-	if (rc == MPI_SUCCESS)
-	{
-		return rc;
-	}
-
-	fprintf(stderr, "%s, MPI error %d\n", what.c_str(), rc);
-	fflush(stderr);
-
-#if HAS_OPENMPI
-	// (special case: we use that code to indicate a missing msmpi.dll...)
-	if (rc != MPI_ERR_INTERN)
-	{
-		char errbuf[MPI_MAX_ERROR_STRING + 1] = { 0 };
-		int len;
-		MPI_Error_string(rc, &errbuf[0], &len);
-		fprintf(stderr, "%s, MPI error %d: %s\n", what.c_str(), rc, errbuf);
-		fflush(stderr);
-
-		// we abort through this, so that the MPI system gets the memo
-		MPI_Abort(MPI_COMM_WORLD, rc);
-
-		// TODO: or does that only signal an issue, and we should still terminate ourselves?
-		// BUGBUG: We'd also need to Abort through the other sub-set communicator
-	}
-#endif
-
-	RuntimeError("%s", what.c_str());
-=======
     if (rc == MPI_SUCCESS)
     {
         return rc;
@@ -103,7 +56,6 @@
 #endif
 
     RuntimeError("%s", what.c_str());
->>>>>>> 8a7085e9
 }
 
 int MPIWrapper::s_myRank = -1;
@@ -113,36 +65,6 @@
 int MPIWrapper::MPI_Init_DL()
 {
 #if !HAS_OPENMPI
-<<<<<<< HEAD
-	return MPI_SUCCESS;
-#else
-#ifdef WIN32
-	__try
-#endif
-	{
-		// don't initialize if that has been done already
-		int flag = 0;
-		MPI_Initialized(&flag);
-		if (flag)
-			return MPI_SUCCESS;
-
-		int argc = 0;
-		char **argv = NULL;
-		int requiredThreadLevelSupport = MPI_THREAD_SERIALIZED;
-		int provided;
-		int ret = MPI_Init_thread(&argc, &argv, requiredThreadLevelSupport, &provided);
-		if (provided != requiredThreadLevelSupport)
-			LogicError("Failed to initialize MPI with the desired level of thread support");
-
-		return ret;
-	}
-#ifdef WIN32
-	__except (EXCEPTION_EXECUTE_HANDLER)
-	{
-		fprintf(stderr, "mpihelper: msmpi.dll missing\n");
-		return MPI_ERR_INTERN;
-	}
-=======
     return MPI_SUCCESS;
 #else
 #ifdef WIN32
@@ -171,7 +93,6 @@
         fprintf(stderr, "mpihelper: msmpi.dll missing\n");
         return MPI_ERR_INTERN;
     }
->>>>>>> 8a7085e9
 #endif
 #endif
 }
@@ -185,63 +106,6 @@
 // allowing MPI to sequentially handle terminations
 void MPIWrapper::MPIWorkaroundAtExit()
 {
-<<<<<<< HEAD
-	Sleep(s_myRank * 50);
-}
-
-MPIWrapper::MPIWrapper()
-	: m_currentComm(MPI_COMM_WORLD)
-{
-	static bool initialized = false;
-	if (initialized)
-	{
-		LogicError("MPIWrapper: this is a singleton class that can only be instantiated once per process");
-	}
-
-	initialized = true;
-	fprintf(stderr, "MPIWrapper: initializing MPI\n");
-	fflush(stderr);
-
-#if HAS_OPENMPI
-	MPI_Init_DL() || MpiFail("mpiaggregator: MPI_Init");
-	MPI_Comm_rank(MPI_COMM_WORLD, &m_myRank);
-	MPI_Comm_size(MPI_COMM_WORLD, &m_numMPINodes);
-#else
-	m_myRank = 0;
-	m_numMPINodes = 0;
-#endif
-
-	m_numNodesInUse = m_numMPINodes;
-
-	// Verify that the environment variable used by GetTotalNumberOfMPINodes()  
-	// matches what the MPI API says. There're actually two possible cases:
-	// 1) when we're running with mpiexec both values have to match;
-	// 2) when we're running without mpiexec, the former will return 0, and
-	// the later will be set to 1.
-	assert((GetTotalNumberOfMPINodes() == 0 && m_numNodesInUse == 1) ||
-		(GetTotalNumberOfMPINodes() == m_numNodesInUse));
-
-	// Applying MPI workaround
-	s_myRank = m_myRank;
-	atexit(&MPIWrapper::MPIWorkaroundAtExit);
-
-	// by default we use all of them
-	RequestNodes("MPIWrapper");
-
-	if (m_numMPINodes > 1)
-		fprintf(stderr, "mpihelper: we are cog %d in a gearbox of %d\n", (int)m_myRank, (int)m_numMPINodes);
-	else
-		fprintf(stderr, "mpihelper: only one MPI process: MPI operation will be boring\n");
-
-	fflush(stderr);
-
-	// do an initial handshake
-	Ping("mpihelper");
-
-	// stagger the jobs just a little to get a sort-of deterministic order e.g. in GPU allocation when running on one machine
-	// continue 0.5 seconds apart
-	::Sleep((DWORD)(500 * CurrentNodeRank()));
-=======
     Sleep(s_myRank * 50);
 }
 
@@ -297,7 +161,6 @@
     // stagger the jobs just a little to get a sort-of deterministic order e.g. in GPU allocation when running on one machine
     // continue 0.5 seconds apart
     ::Sleep((DWORD)(500 * CurrentNodeRank()));
->>>>>>> 8a7085e9
 }
 
 // Note that specifically, this function is such that it does not require
@@ -307,23 +170,6 @@
 int MPIWrapper::GetTotalNumberOfMPINodes()
 {
 #if !HAS_OPENMPI
-<<<<<<< HEAD
-	return 0;
-#else
-#ifdef WIN32
-	const char* p = std::getenv("PMI_SIZE");
-#else
-	const char* p = std::getenv("OMPI_COMM_WORLD_SIZE");
-#endif
-	if (!p)
-	{
-		return 0;
-	}
-	else
-	{
-		return std::stoi(string(p));
-	}
-=======
     return 0;
 #else
 #ifdef WIN32
@@ -339,7 +185,6 @@
     {
         return std::stoi(string(p));
     }
->>>>>>> 8a7085e9
 #endif
 }
 
@@ -347,26 +192,6 @@
 // It's OK since this class is a singleton anyway that gets instantiated exactly once at program startup.
 MPIWrapper::~MPIWrapper()
 {
-<<<<<<< HEAD
-	fprintf(stderr, "~MPIWrapper\n");
-
-	// Do not finalize in event of an exception since calling MPI_Finalize without
-	// all pending communications being finished results in a hang
-	int rc = fflush(stderr);
-	if (!std::uncaught_exception())
-	{
-		if (rc != FFLUSH_SUCCESS)
-		{
-#ifdef _WIN32
-			RuntimeError("MPIWrapper: Failed to flush stderr, %d", ::GetLastError());
-#else
-			RuntimeError("MPIWrapper: Failed to flush stderr, %d", errno);
-#endif
-		}
-
-		MPI_Finalize();
-	}
-=======
     fprintf(stderr, "~MPIWrapper\n");
 
     // Do not finalize in event of an exception since calling MPI_Finalize without
@@ -385,7 +210,6 @@
 
         MPI_Finalize();
     }
->>>>>>> 8a7085e9
 }
 
 void MPIWrapper::Ping(const char *msg) const
@@ -393,24 +217,6 @@
 #if HAS_OPENMPI
 #undef USE2NDCOMM
 #ifndef USE2NDCOMM
-<<<<<<< HEAD
-	if (NumNodesInUse() != m_numMPINodes)
-	{
-		fprintf(stderr, "ping [%s]: cannot be applied to subset (%d) of nodes, skipping\n", msg, (int)NumNodesInUse());
-		fflush(stderr);
-		return;
-	}
-#endif
-	std::array<int, 1> handshake;
-	handshake[0] = 1;
-
-	fprintf(stderr, "ping [%s]: %d nodes pinging each other\n", msg, (int)NumNodesInUse());
-	fflush(stderr);
-
-	AllReduce(handshake);
-	fprintf(stderr, "ping [%s]: all %d nodes responded\n", msg, handshake[0]);
-	fflush(stderr);
-=======
     if (NumNodesInUse() != m_numMPINodes)
     {
         fprintf(stderr, "ping [%s]: cannot be applied to subset (%d) of nodes, skipping\n", msg, (int)NumNodesInUse());
@@ -427,52 +233,12 @@
     AllReduce(handshake);
     fprintf(stderr, "ping [%s]: all %d nodes responded\n", msg, handshake[0]);
     fflush(stderr);
->>>>>>> 8a7085e9
 #endif
 }
 
 void MPIWrapper::RequestNodes(const char *msg, size_t requestednodes /*default: all*/)
 {
 #if HAS_OPENMPI
-<<<<<<< HEAD
-	Ping("requestnodes (before change)");
-
-	// undo current split
-#ifdef USE2NDCOMM
-	if (m_currentComm != MPI_COMM_WORLD /*no subset*/ && m_currentComm != MPI_COMM_NULL /*idle nodes*/)
-	{
-		fprintf(stderr, "requestnodes: MPI_Comm_free %x\n", (int)m_currentComm);
-		fflush(stderr);
-		MPI_Comm_free(&m_currentComm) || MpiFail("requestnodes: MPI_Comm_free"); // will leave MPI_COMM_NULL here
-	}
-#endif
-	// reset to MPI_COMM_WORLD
-	m_currentComm = MPI_COMM_WORLD;
-	// create a new split (unless all nodes were requested)
-	if (requestednodes < (size_t)m_numMPINodes)
-	{
-#ifdef USE2NDCOMM
-		fprintf(stderr, "requestnodes: MPI_Comm_split %d\n", (node() < requestednodes) ? 1 : MPI_UNDEFINED);
-		fflush(stderr);
-		MPI_Comm_split(communicator(), (node() < requestednodes) ? 1 : MPI_UNDEFINED, 0, &m_currentComm) || MpiFail("requestnodes: MPI_Comm_split");
-		fprintf(stderr, "requestnodes: MPI_Comm_split -> %x\n", (int)m_currentComm);
-		fflush(stderr);
-#endif
-	}
-	else
-	{
-		// leave m_currentComm as MPI_COMM_WORLD
-		// and clip to #nodes
-		requestednodes = m_numMPINodes;
-	}
-
-	m_numNodesInUse = requestednodes;
-	fprintf(stderr, "requestnodes [%s]: using %d out of %d MPI nodes (%d requested); we (%d) are %s\n",
-		msg, (int)m_numNodesInUse, (int)m_numMPINodes, (int)requestednodes,
-		(int)CurrentNodeRank(), IsIdle() ? "out (idle)" : "in (participating)");
-	fflush(stderr);
-	Ping("requestnodes (after change)");
-=======
     Ping("requestnodes (before change)");
 
     // undo current split
@@ -510,25 +276,11 @@
         (int)CurrentNodeRank(), IsIdle() ? "out (idle)" : "in (participating)");
     fflush(stderr);
     Ping("requestnodes (after change)");
->>>>>>> 8a7085e9
 #endif
 }
 
 MPIWrapperPtr MPIWrapper::GetInstance(bool create)
 {
-<<<<<<< HEAD
-	static bool initialized = false;
-	if (create)
-	{
-		if (initialized)
-			LogicError("Creating MPIWrapper instance after a GetInstance call has been already made!");
-		else
-			s_mpi = std::make_shared<MPIWrapper>();
-	}
-
-	initialized = true;
-	return s_mpi;
-=======
     static bool initialized = false;
     if (create)
     {
@@ -540,79 +292,46 @@
 
     initialized = true;
     return s_mpi;
->>>>>>> 8a7085e9
 }
 
 void MPIWrapper::DeleteInstance()
 {
-<<<<<<< HEAD
-	s_mpi = nullptr;
-=======
     s_mpi = nullptr;
->>>>>>> 8a7085e9
 }
 
 MPI_Comm MPIWrapper::Communicator() const
 {
-<<<<<<< HEAD
-	return m_currentComm;
-=======
     return m_currentComm;
->>>>>>> 8a7085e9
 }
 
 size_t MPIWrapper::NumNodesInUse() const
 {
-<<<<<<< HEAD
-	return m_numNodesInUse;
-=======
     return m_numNodesInUse;
->>>>>>> 8a7085e9
 }
 
 size_t MPIWrapper::CurrentNodeRank() const
 {
-<<<<<<< HEAD
-	return m_myRank;
-=======
     return m_myRank;
->>>>>>> 8a7085e9
 }
 
 bool MPIWrapper::IsMainNode() const
 {
-<<<<<<< HEAD
-	return m_myRank == 0;
-=======
     return m_myRank == 0;
->>>>>>> 8a7085e9
 } // we are the chosen one--do extra stuff like saving the model to disk
 
 bool MPIWrapper::IsIdle() const
 {
-<<<<<<< HEAD
-	return CurrentNodeRank() >= NumNodesInUse();
-=======
     return CurrentNodeRank() >= NumNodesInUse();
->>>>>>> 8a7085e9
 } // user had requested to not use this many nodes
 
 bool MPIWrapper::UsingAllNodes() const
 {
-<<<<<<< HEAD
-	return NumNodesInUse() == m_numMPINodes;
-=======
     return NumNodesInUse() == m_numMPINodes;
->>>>>>> 8a7085e9
 } // all nodes participate (used to check whether we can use MPI_Allreduce directly)
 
 size_t MPIWrapper::MainNodeRank() const
 {
-<<<<<<< HEAD
-	return 0;
-=======
     return 0;
->>>>>>> 8a7085e9
 }
 
 // -----------------------------------------------------------------------
@@ -622,47 +341,27 @@
 // helpers to determine the MPI_Datatype of a pointer
 MPI_Datatype MPIWrapper::GetDataType(char *)
 {
-<<<<<<< HEAD
-	return MPI_CHAR;
-=======
     return MPI_CHAR;
->>>>>>> 8a7085e9
 }
 
 MPI_Datatype MPIWrapper::GetDataType(int *)
 {
-<<<<<<< HEAD
-	return MPI_INT;
-=======
     return MPI_INT;
->>>>>>> 8a7085e9
 }
 
 MPI_Datatype MPIWrapper::GetDataType(float *)
 {
-<<<<<<< HEAD
-	return MPI_FLOAT;
-=======
     return MPI_FLOAT;
->>>>>>> 8a7085e9
 }
 
 MPI_Datatype MPIWrapper::GetDataType(double *)
 {
-<<<<<<< HEAD
-	return MPI_DOUBLE;
-=======
     return MPI_DOUBLE;
->>>>>>> 8a7085e9
 }
 
 MPI_Datatype MPIWrapper::GetDataType(size_t *)
 {
-<<<<<<< HEAD
-	return sizeof(size_t) == 4 ? MPI_UNSIGNED : MPI_LONG_LONG_INT;
-=======
     return sizeof(size_t) == 4 ? MPI_UNSIGNED : MPI_LONG_LONG_INT;
->>>>>>> 8a7085e9
 }
 
 // allreduce of a vector
@@ -670,16 +369,6 @@
 void MPIWrapper::AllReduce(VECTORLIKEOBJECT &accumulator) const
 {
 #if HAS_OPENMPI
-<<<<<<< HEAD
-	auto *dataptr = accumulator.data();
-	size_t totalnumelements = accumulator.size();
-
-	// use MPI to compute the sum over all elements in (dataptr, totalnumelements) and redistribute to all nodes
-	if ((NumNodesInUse() > 1) && (Communicator() != MPI_COMM_NULL))
-	{
-		MPI_Allreduce(MPI_IN_PLACE, dataptr, (int)totalnumelements, GetDataType(dataptr), MPI_SUM, Communicator()) || MpiFail("allreduce: MPI_Allreduce");
-	}
-=======
     auto *dataptr = accumulator.data();
     size_t totalnumelements = accumulator.size();
 
@@ -688,7 +377,6 @@
     {
         MPI_Allreduce(MPI_IN_PLACE, dataptr, (int)totalnumelements, GetDataType(dataptr), MPI_SUM, Communicator()) || MpiFail("allreduce: MPI_Allreduce");
     }
->>>>>>> 8a7085e9
 #endif
 }
 
@@ -697,17 +385,10 @@
 void MPIWrapper::AllReduce(ElemType *pData, size_t nData)
 {
 #if HAS_OPENMPI
-<<<<<<< HEAD
-	if ((NumNodesInUse() > 1 && (Communicator() != MPI_COMM_NULL)))
-	{
-		MPI_Allreduce(MPI_IN_PLACE, pData, (int)nData, GetDataType(pData), MPI_SUM, Communicator()) || MpiFail("Allreduce: MPI_Allreduce");
-	}
-=======
     if ((NumNodesInUse() > 1 && (Communicator() != MPI_COMM_NULL)))
     {
         MPI_Allreduce(MPI_IN_PLACE, pData, (int)nData, GetDataType(pData), MPI_SUM, Communicator()) || MpiFail("Allreduce: MPI_Allreduce");
     }
->>>>>>> 8a7085e9
 #endif
 }
 
@@ -715,17 +396,10 @@
 void MPIWrapper::Bcast(ElemType *pData, size_t nData, size_t srcRank)
 {
 #if HAS_OPENMPI
-<<<<<<< HEAD
-	if ((NumNodesInUse() > 1) && (Communicator() != MPI_COMM_NULL))
-	{
-		MPI_Bcast(pData, (int)nData, GetDataType(pData), (int)srcRank, Communicator()) || MpiFail("Bcast: MPI_Bcast");
-	}
-=======
     if ((NumNodesInUse() > 1) && (Communicator() != MPI_COMM_NULL))
     {
         MPI_Bcast(pData, (int)nData, GetDataType(pData), (int)srcRank, Communicator()) || MpiFail("Bcast: MPI_Bcast");
     }
->>>>>>> 8a7085e9
 #endif
 }
 
@@ -733,11 +407,7 @@
 void MPIWrapper::WaitAll()
 {
 #if HAS_OPENMPI
-<<<<<<< HEAD
-	MPI_Barrier(m_currentComm) || MpiFail("waitall: MPI_Barrier");
-=======
     MPI_Barrier(m_currentComm) || MpiFail("waitall: MPI_Barrier");
->>>>>>> 8a7085e9
 #endif
 }
 
