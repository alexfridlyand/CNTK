--- conflicted
+++ resolved
@@ -3974,240 +3974,6 @@
             InvalidArgument("AddScaledDifference:  a, b, and c must have same dimension.");
         }
 
-<<<<<<< HEAD
-    template<class ElemType> //c = alpha * a
-    void GPUMatrix<ElemType>::Scale(ElemType alpha, const GPUMatrix<ElemType>& a, GPUMatrix<ElemType>& c)
-    {
-        if (a.IsEmpty())
-            LogicError("Scale:  Input matrix a is empty.");
-
-        c=a;
-        Scale(alpha,c);
-    }
-
-
-    template<class ElemType>
-    void GPUMatrix<ElemType>::InnerProduct (const GPUMatrix<ElemType>& a, const GPUMatrix<ElemType>& b, GPUMatrix<ElemType>& c, const bool isColWise)
-    {
-        if (a.GetComputeDeviceId()!=b.GetComputeDeviceId() || b.GetComputeDeviceId()!=c.GetComputeDeviceId()) //different GPUs
-            InvalidArgument("All matrices must be on the same GPU");
-
-        if (a.IsEmpty() || b.IsEmpty())
-            LogicError("Scale:  one of the input matrices is empty.");
-
-        const int m = (int)a.GetNumRows();
-        const int n = (int)a.GetNumCols();
-        const int k = (int)b.GetNumRows();
-        const int l = (int)b.GetNumCols();
-
-        assert (m>0 && n>0 && k>0 && l>0); //converting from size_t to int may cause overflow
-        assert (m==k && n==l); //converting from size_t to int may cause overflow
-        if (m!=k || n!=l)
-            InvalidArgument("Matrices a and b should have same dimension.");
-
-        if (isColWise)
-            c.Resize(1,n);
-        else
-            c.Resize(m,1);
-
-        if ((isColWise && m == 1) || !isColWise && n == 1)  //in this case it's equivalent to element-wise product
-        {
-            c.AssignElementProductOf(a, b);
-        }
-        else 
-        {
-            cudaEvent_t done = nullptr;  
-            c.PrepareDevice();
-
-            int blocksPerGrid=0;
-            if (isColWise)  //col-wise
-            {
-                c.Resize(1,n);   
-                blocksPerGrid =(int)ceil(1.0*n/threadsPerBlock);                                        
-            }
-            else
-            {
-                c.Resize(m, 1);
-                blocksPerGrid =(int)ceil(1.0*m/threadsPerBlock);                        
-            }       
-
-            if (do_sync)    CUDA_CALL(cudaEventCreate(&done));  
-            _innerProduct<ElemType><<<blocksPerGrid,threadsPerBlock,0,t_stream>>>(c.m_pArray, a.m_pArray,b.m_pArray,m,n,isColWise);
-            if (do_sync)    CUDA_CALL(cudaEventRecord(done));        
-            if (do_sync)    CUDA_CALL(cudaEventSynchronize(done));
-            if (do_sync)    CUDA_CALL(cudaEventDestroy(done));
-        }             
-    }
-
-    template<class ElemType>
-    ElemType GPUMatrix<ElemType>::InnerProductOfMatrices(const GPUMatrix<ElemType>& a, const GPUMatrix<ElemType>& b)
-    {
-        if (a.IsEmpty() || b.IsEmpty())
-            LogicError("InnerProductOfMatrices:  one of the input matrices is empty.");
-
-        const int m = (int)a.GetNumRows();
-        const int n = (int)a.GetNumCols();
-        const int k = (int)b.GetNumRows();
-        const int l = (int)b.GetNumCols();
-
-        assert (m>0 && n>0 && k>0 && l>0); //converting from size_t to int may cause overflow
-        assert (m==k && n==l); //converting from size_t to int may cause overflow
-        if (m!=k || n!=l)
-            InvalidArgument("InnerProductOfMatrices: Matrices a and b should have same dimension.");
-
-        cublasHandle_t cuHandle = GetCublasHandle(a.GetComputeDeviceId());
-        if (sizeof(ElemType) == sizeof(double))
-        {
-            double tmp=0;                        
-            CUBLAS_CALL(cublasDdot(cuHandle,m*n, reinterpret_cast <double*>(a.m_pArray), 1, reinterpret_cast <double*>(b.m_pArray), 1,&tmp));
-            return ElemType(tmp);
-            //return (ElemType)ddot((int)a.GetNumElements(), reinterpret_cast <double*>(a.m_pArray), 1, reinterpret_cast <double*>(b.m_pArray), 1);
-        }
-        else
-        {
-            float tmp=0;                        
-            CUBLAS_CALL(cublasSdot(cuHandle,m*n, reinterpret_cast <float*>(a.m_pArray), 1, reinterpret_cast <float*>(b.m_pArray), 1,&tmp));
-            return tmp;
-            //return (ElemType)sdot((int)a.GetNumElements(), reinterpret_cast <float*>(a.m_pArray), 1, reinterpret_cast <float*>(b.m_pArray), 1);
-        }
-    }
-
-
-    template<class ElemType>
-    GPUMatrix<ElemType>& GPUMatrix<ElemType>::AssignInnerProductOfMatrices(const GPUMatrix<ElemType>& a, const GPUMatrix<ElemType>& b)
-    {
-        if (a.IsEmpty() || b.IsEmpty())
-            LogicError("InnerProductOfMatrices:  one of the input matrices is empty.");        
-
-        Resize(1,1);
-
-        const int m = (int)a.GetNumRows();
-        const int n = (int)a.GetNumCols();
-        const int k = (int)b.GetNumRows();
-        const int l = (int)b.GetNumCols();
-
-        assert (m>0 && n>0 && k>0 && l>0); //converting from size_t to int may cause overflow
-        assert (m==k && n==l); //converting from size_t to int may cause overflow
-        if (m!=k || n!=l)
-            InvalidArgument("InnerProductOfMatrices: Matrices a and b should have same dimension.");
-
-        cublasHandle_t cuHandle = GetCublasHandle(a.GetComputeDeviceId());
-        cublasSetPointerMode(cuHandle, CUBLAS_POINTER_MODE_DEVICE);
-        if (sizeof(ElemType) == sizeof(double))
-        {   
-            CUBLAS_CALL(cublasDdot(cuHandle,m*n, reinterpret_cast <double*>(a.m_pArray), 1, reinterpret_cast <double*>(b.m_pArray), 1,reinterpret_cast <double*>(m_pArray)));                    
-        }
-        else
-        {   
-            CUBLAS_CALL(cublasSdot(cuHandle,m*n, reinterpret_cast <float*>(a.m_pArray), 1, reinterpret_cast <float*>(b.m_pArray), 1,reinterpret_cast <float*>(m_pArray)));                      
-        }
-        cublasSetPointerMode(cuHandle, CUBLAS_POINTER_MODE_HOST);
-        return *this;
-    }
-
-
-    template<class ElemType>
-    void GPUMatrix<ElemType>::ElementWisePower(ElemType alpha, const GPUMatrix<ElemType>& a, GPUMatrix<ElemType>& c)
-    {
-        if (a.GetComputeDeviceId() != c.GetComputeDeviceId())
-        {
-            InvalidArgument("All matrices must be on the same GPU");
-        }
-        else 
-        {
-            if (a.IsEmpty())
-                LogicError("ElementWisePower:  The input matrix a is empty.");
-
-            c.Resize(a.GetNumRows(), a.GetNumCols());
-
-            cudaEvent_t done = nullptr;
-            a.PrepareDevice();
-            if (do_sync)    CUDA_CALL(cudaEventCreate(&done));            
-            CUDA_LONG N=(CUDA_LONG)a.GetNumElements();
-            int blocksPerGrid =(int)ceil(1.0*N/threadsPerBlock);                
-            _elementWisePowerOnCuda<ElemType><<<blocksPerGrid,threadsPerBlock,0,t_stream>>>(alpha,a.m_pArray,c.m_pArray,N);
-            if (do_sync)    CUDA_CALL(cudaEventRecord(done));        
-            if (do_sync)    CUDA_CALL(cudaEventSynchronize(done)); 
-            if (do_sync)    CUDA_CALL(cudaEventDestroy(done));
-        }
-    }
-
-    template<class ElemType>
-    bool GPUMatrix<ElemType>::AreEqual(const GPUMatrix<ElemType>& a, const GPUMatrix<ElemType>& b, const ElemType threshold /*= 1e-8*/)
-    {
-        if (a.IsEmpty() || b.IsEmpty())
-            LogicError("AreEqual: one of the input matrices is empty.");
-
-        if (a.GetNumRows()  != b.GetNumRows() || a.GetNumCols() != b.GetNumCols())
-            return false;
-
-        bool bResult = false;
-
-        a.PrepareDevice();
-        long *res = new long[1];
-        res[0]=1;
-        long *d_res = NULL;
-        CUDA_CALL(cudaMalloc((void**)&d_res,sizeof(long)*1));
-        CUDA_CALL(cudaMemcpy(d_res,res,sizeof(long)*1,cudaMemcpyHostToDevice));
-        CUDA_LONG N=(CUDA_LONG)a.GetNumElements();
-        int blocksPerGrid =(int)ceil(1.0*N/threadsPerBlock);
-        _areEqual<ElemType><<<blocksPerGrid,threadsPerBlock,0,t_stream>>>(a.m_pArray,b.m_pArray,N,threshold,d_res);
-        CUDA_CALL(cudaMemcpy(res,d_res,sizeof(long)*1,cudaMemcpyDeviceToHost));
-        CUDA_CALL(cudaFree(d_res));
-        if (res[0]!=0)
-            bResult = true;
-        delete [] res;
-        return bResult;
-    }
-
-    // see Matrix<ElemType>::TensorShuffleScaleAndAdd() for comments
-    template<class ElemType>
-    void GPUMatrix<ElemType>::TensorShuffleScaleAndAdd(ElemType keepWeight, const GPUMatrix<ElemType>& a, size_t D, size_t S, size_t M, size_t K, size_t T, ElemType scaleFactor, const GPUMatrix<ElemType>& b, GPUMatrix<ElemType>& c)
-    {
-        CUDA_LONG N = (CUDA_LONG)c.GetNumElements();
-        assert(N == (CUDA_LONG)a.GetNumElements() && N == (CUDA_LONG)b.GetNumElements());
-        assert(a.GetComputeDeviceId() == c.GetComputeDeviceId() && b.GetComputeDeviceId() == c.GetComputeDeviceId());
-        a.PrepareDevice();
-        cudaEvent_t done = nullptr;
-        if (do_sync)    CUDA_CALL(cudaEventCreate(&done));
-        int blocksPerGrid = (int)ceil(1.0*N / threadsPerBlock);
-        _tensorShuffleScaleAndAdd<ElemType> << <blocksPerGrid, threadsPerBlock, 0, t_stream >> >(keepWeight, a.m_pArray, D, S, M, K, T, scaleFactor, b.m_pArray, c.m_pArray);
-        if (do_sync)    CUDA_CALL(cudaEventRecord(done));
-        if (do_sync)    CUDA_CALL(cudaEventSynchronize(done));
-        if (do_sync)    CUDA_CALL(cudaEventDestroy(done));
-    }
-
-    template<class ElemType>
-    bool GPUMatrix<ElemType>::HasElement(const GPUMatrix<ElemType>& a, const ElemType v)
-    {
-        if (a.IsEmpty())
-            LogicError("HasElement: the input matrix is empty.");
-
-        bool bResult = false; 
-        a.PrepareDevice();
-        ElemType *res = new ElemType[2];
-        res[0] = v;
-        res[1] = 0;
-        ElemType *d_res = NULL;
-        CUDA_CALL(cudaMalloc((void**)&d_res, sizeof(ElemType) * 2));
-        CUDA_CALL(cudaMemcpy(d_res, res, sizeof(ElemType) * 2, cudaMemcpyHostToDevice));
-        CUDA_LONG N = (CUDA_LONG)a.GetNumElements();
-        int blocksPerGrid = (int)ceil(1.0*N / threadsPerBlock);
-        _hasElement<ElemType> << <blocksPerGrid, threadsPerBlock, 0, t_stream >> >(a.m_pArray, N, d_res);
-        CUDA_CALL(cudaMemcpy(res, d_res, sizeof(ElemType) * 2, cudaMemcpyDeviceToHost));
-        CUDA_CALL(cudaFree(d_res));
-        if (res[1] != 0)
-            bResult = true; 
-        else
-            bResult = false;
-
-        delete [] res;
-        return bResult;
-    }
-
-    template<class ElemType>
-    void GPUMatrix<ElemType>::CreateCurandObject(unsigned long seed, const char *caller)
-=======
         if (a.IsEmpty())
             LogicError("AddScaledDifference:  Input matrix a is empty.");
 
@@ -4376,7 +4142,7 @@
         c.Resize(m, 1);
 
     if ((isColWise && m == 1) || !isColWise && n == 1) // in this case it's equivalent to element-wise product
->>>>>>> 4fe5fd72
+
     {
         c.AssignElementProductOf(a, b);
     }
@@ -4786,11 +4552,28 @@
     if (m >= n)
         LogicError("GetARowByIndex: m is out of range.");
 
-<<<<<<< HEAD
-        return *this;
-    }
-	
-		template<class ElemType>
+
+    int blocksPerGrid = (int) ceil(((double) P) / GridDim::maxThreadsPerBlock);
+
+
+    a.PrepareDevice();
+    cudaEvent_t done = nullptr;
+    ;
+    if (do_sync)
+        CUDA_CALL(cudaEventCreate(&done));
+    _getARowByIndex<ElemType><<<blocksPerGrid, GridDim::maxThreadsPerBlock, 0, t_stream>>>(m_pArray, a.m_pArray, n, P, m);
+    //      _assignElementProductOf<ElemType> << <block_tail, thread_tail, 0, t_stream >> >(m_pArray, a.m_pArray, b.m_pArray, nt);
+
+    if (do_sync)
+        CUDA_CALL(cudaEventRecord(done));
+    if (do_sync)
+        CUDA_CALL(cudaEventSynchronize(done));
+    if (do_sync)
+        CUDA_CALL(cudaEventDestroy(done));
+    return *this;
+}
+
+template<class ElemType>
 	GPUMatrix<ElemType>& GPUMatrix<ElemType>::AssignCTCScore(const GPUMatrix<ElemType>& prob, GPUMatrix<ElemType>& alpha, GPUMatrix<ElemType>& beta,
 		const std::vector<size_t> phoneseq, const std::vector<size_t> phonebound, ElemType &totalscore, const size_t framenum, size_t blanknum, const bool isColWise)
 	{
@@ -4804,7 +4587,8 @@
 
 			long phonenum = prob.GetNumRows();
 
-			int blocksPerGrid = (int)ceil(1.0*M / threadsPerBlock);
+			
+            int blocksPerGrid = (int)ceil(1.0 * M / GridDim::maxThreadsPerBlock);
 			size_t *gpuphoneseq;
 			size_t *gpuphonebound;
 			CUDA_CALL(cudaSetDevice(prob.m_computeDevice));
@@ -4819,19 +4603,19 @@
 			if (do_sync)    CUDA_CALL(cudaEventCreate(&done));
 			for (long t = 0; t < N; t++)
 			{
-				_assignAlphaScore << <blocksPerGrid, threadsPerBlock, 0, t_stream >> >(prob.m_pArray, alpha.m_pArray, gpuphoneseq, gpuphonebound, t, M, phonenum, blanknum);
+                _assignAlphaScore << <blocksPerGrid, GridDim::maxThreadsPerBlock, 0, t_stream >> >(prob.m_pArray, alpha.m_pArray, gpuphoneseq, gpuphonebound, t, M, phonenum, blanknum);
 				//_assignSigmoidOf << <blocksPerGrid, threadsPerBlock, 0, t_stream >> >(prob.m_pArray, alpha.m_pArray, N);
 			}
 			for (long t = N - 1; t >= 0; t--)
 			{
-				_assignBetaScore << <blocksPerGrid, threadsPerBlock, 0, t_stream >> >(prob.m_pArray, beta.m_pArray, gpuphoneseq, gpuphonebound, t, N, M, phonenum, blanknum);
+                _assignBetaScore << <blocksPerGrid, GridDim::maxThreadsPerBlock, 0, t_stream >> >(prob.m_pArray, beta.m_pArray, gpuphoneseq, gpuphonebound, t, N, M, phonenum, blanknum);
 			}
 			totalscore = 0.0;
 			_assigntotalscore << <1, 1, 0, t_stream >> > (beta.m_pArray, blanknum);
 			
 			//printf("end of beta\n");
-			blocksPerGrid = (int)ceil(1.0*N / threadsPerBlock);
-			_assignCTCScore << <blocksPerGrid, threadsPerBlock, 0, t_stream >> >(m_pArray, prob.m_pArray, alpha.m_pArray, beta.m_pArray, gpuphoneseq, N, M, phonenum);
+            blocksPerGrid = (int)ceil(1.0*N / GridDim::maxThreadsPerBlock);
+            _assignCTCScore << <blocksPerGrid, GridDim::maxThreadsPerBlock, 0, t_stream >> >(m_pArray, prob.m_pArray, alpha.m_pArray, beta.m_pArray, gpuphoneseq, N, M, phonenum);
 			CUDA_CALL(cudaFree(gpuphoneseq));
 			CUDA_CALL(cudaFree(gpuphonebound));
 			if (do_sync)    CUDA_CALL(cudaEventRecord(done));
@@ -4921,27 +4705,6 @@
 		return *this;
 	}
 
-
-=======
-    int blocksPerGrid = (int) ceil(((double) P) / GridDim::maxThreadsPerBlock);
->>>>>>> 4fe5fd72
-
-    a.PrepareDevice();
-    cudaEvent_t done = nullptr;
-    ;
-    if (do_sync)
-        CUDA_CALL(cudaEventCreate(&done));
-    _getARowByIndex<ElemType><<<blocksPerGrid, GridDim::maxThreadsPerBlock, 0, t_stream>>>(m_pArray, a.m_pArray, n, P, m);
-    //      _assignElementProductOf<ElemType> << <block_tail, thread_tail, 0, t_stream >> >(m_pArray, a.m_pArray, b.m_pArray, nt);
-
-    if (do_sync)
-        CUDA_CALL(cudaEventRecord(done));
-    if (do_sync)
-        CUDA_CALL(cudaEventSynchronize(done));
-    if (do_sync)
-        CUDA_CALL(cudaEventDestroy(done));
-    return *this;
-}
 
 template <class ElemType>
 void GPUMatrix<ElemType>::ConductRowElementMultiplyWithShift(const GPUMatrix<ElemType>& a, const GPUMatrix<ElemType>& b, GPUMatrix<ElemType>& c, const size_t shift, const bool isafixed)
