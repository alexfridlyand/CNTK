--- conflicted
+++ resolved
@@ -55,7 +55,6 @@
             Dense(num_labels)
         ])
 
-<<<<<<< HEAD
 def with_lookahead():
     x = Placeholder()
     future_x = future_value(x)
@@ -86,10 +85,7 @@
 
 # TODO: the name is wrong
 def test_language_understanding(device_id):
-=======
-def test_seq_classification_error(device_id):
     from cntk.ops.tests.ops_test_utils import cntk_device
->>>>>>> 43f2233e
     DeviceDescriptor.set_default_device(cntk_device(device_id))
 
     from _cntk_py import set_computation_network_trace_level, set_fixed_random_seed
