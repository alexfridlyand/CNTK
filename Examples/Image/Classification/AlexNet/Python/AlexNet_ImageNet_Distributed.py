# Copyright (c) Microsoft. All rights reserved.

# Licensed under the MIT license. See LICENSE.md file in the project root
# for full license information.
# ==============================================================================

from __future__ import print_function
import os
import math
import argparse
import numpy as np
import cntk
import _cntk_py

from cntk.utils import *
from cntk.ops import *
from cntk.distributed import data_parallel_distributed_learner, Communicator
<<<<<<< HEAD
from cntk.io import ImageDeserializer, ImageTransform, MinibatchSource, StreamDef, StreamDefs, FULL_DATA_SWEEP
from cntk.blocks import Placeholder, Block
from cntk.layers import Convolution2D, Activation, MaxPooling, Dense, Dropout, default_options
from cntk.models import Sequential
=======
from cntk.io import ImageDeserializer, MinibatchSource, StreamDef, StreamDefs, FULL_DATA_SWEEP
from cntk.layers import Placeholder, Block, Convolution2D, Activation, MaxPooling, Dense, Dropout, default_options, Sequential
>>>>>>> fd2e7969
from cntk.initializer import normal

# default Paths relative to current python file.
abs_path   = os.path.dirname(os.path.abspath(__file__))
data_path  = os.path.join(abs_path, "..", "..", "..", "DataSets", "ImageNet")
model_path = os.path.join(abs_path, "Models")
log_dir = None

# model dimensions
image_height = 227
image_width  = 227
num_channels = 3  # RGB
num_classes  = 1000
model_name   = "AlexNet.model"

# Create a minibatch source.
def create_image_mb_source(map_file, is_training, total_number_of_samples):
    if not os.path.exists(map_file):
        raise RuntimeError("File '%s' does not exist." %map_file)

    # transformation pipeline for the features has jitter/crop only when training
    transforms = []
    if is_training:
        transforms += [
            ImageTransform.crop(crop_type='randomside', side_ratio=0.88671875, jitter_type='uniratio') # train uses jitter
        ]
    else:
        transforms += [
            ImageTransform.crop(crop_type='center', side_ratio=0.88671875) # test has no jitter
        ]

    transforms += [
        ImageTransform.scale(width=image_width, height=image_height, channels=num_channels, interpolations='linear'),
    ]

    # deserializer
    return MinibatchSource(
        ImageDeserializer(map_file, StreamDefs(
            features = StreamDef(field='image', transforms=transforms), # first column in map file is referred to as 'image'
            labels   = StreamDef(field='label', shape=num_classes))),   # and second as 'label'
        randomize = is_training,
        epoch_size=total_number_of_samples,
        multithreaded_deserializer = True)

# Local Response Normalization layer. See Section 3.3 of the paper:
# https://papers.nips.cc/paper/4824-imagenet-classification-with-deep-convolutional-neural-networks.pdf
# The mathematical equation is:
#   b_{x,y}^i=a_{x,y}^i/(k+\alpha\sum_{j=max(0,i-n)}^{min(N-1, i+n)}(a_{x,y}^j)^2)^\beta
# where a_{x,y}^i is the activity of a neuron comoputed by applying kernel i at position (x,y)
# N is the total number of kernals, n is half normalization width.
def LocalResponseNormalization(k, n, alpha, beta, name=''):
    x = cntk.blocks.Placeholder(name='lrn_arg')
    x2 = cntk.ops.square(x)
    # reshape to insert a fake singleton reduction dimension after the 3th axis (channel axis). Note Python axis order and BrainScript are reversed.
    x2s = cntk.ops.reshape(x2, (1, cntk.InferredDimension), 0, 1)
    W = cntk.ops.constant(alpha/(2*n+1), (1,2*n+1,1,1), name='W')
    # 3D convolution with a filter that has a non 1-size only in the 3rd axis, and does not reduce since the reduction dimension is fake and 1
    y = cntk.ops.convolution (W, x2s)
    # reshape back to remove the fake singleton reduction dimension
    b = cntk.ops.reshape(y, cntk.InferredDimension, 0, 2)
    den = cntk.ops.exp(beta * cntk.ops.log(k + b))
    apply_x = cntk.ops.element_divide(x, den)
    return cntk.blocks.Block(apply_x, 'LocalResponseNormalization', name, make_block=True)

# Create the network.
def create_alexnet():

    # Input variables denoting the features and label data
    feature_var = input_variable((num_channels, image_height, image_width))
    label_var = input_variable((num_classes))

    # apply model to input
    # remove mean value
    input = minus(feature_var, constant(114), name='mean_removed_input')

    with default_options(activation=None, pad=True, bias=True):
        z = Sequential([
            # we separate Convolution and ReLU to name the output for feature extraction (usually before ReLU)
            Convolution2D((11,11), 96, init=normal(0.01), pad=False, strides=(4,4), name='conv1'),
            Activation(activation=relu, name='relu1'),
            LocalResponseNormalization(1.0, 2, 0.0001, 0.75, name='norm1'),
            MaxPooling((3,3), (2,2), name='pool1'),

            Convolution2D((5,5), 192, init=normal(0.01), init_bias=0.1, name='conv2'),
            Activation(activation=relu, name='relu2'),
            LocalResponseNormalization(1.0, 2, 0.0001, 0.75, name='norm2'),
            MaxPooling((3,3), (2,2), name='pool2'),

            Convolution2D((3,3), 384, init=normal(0.01), name='conv3'),
            Activation(activation=relu, name='relu3'),
            Convolution2D((3,3), 384, init=normal(0.01), init_bias=0.1, name='conv4'),
            Activation(activation=relu, name='relu4'),
            Convolution2D((3,3), 256, init=normal(0.01), init_bias=0.1, name='conv5'),
            Activation(activation=relu, name='relu5'),
            MaxPooling((3,3), (2,2), name='pool5'),

            Dense(4096, init=normal(0.005), init_bias=0.1, name='fc6'),
            Activation(activation=relu, name='relu6'),
            Dropout(0.5, name='drop6'),
            Dense(4096, init=normal(0.005), init_bias=0.1, name='fc7'),
            Activation(activation=relu, name='relu7'),
            Dropout(0.5, name='drop7'),
            Dense(num_classes, init=normal(0.01), name='fc8')
            ])(input)

    # loss and metric
    ce  = cross_entropy_with_softmax(z, label_var)
    pe  = classification_error(z, label_var)
    pe5 = classification_error(z, label_var, topN=5)

    log_number_of_parameters(z) ; print()

    return {
        'feature': feature_var,
        'label': label_var,
        'ce' : ce,
        'pe' : pe,
        'pe5': pe5,
        'output': z
    }

# Create trainer
def create_trainer(network, epoch_size, num_quantization_bits):
    # Set learning parameters
    lr_per_mb         = [0.01]*25 + [0.001]*25 + [0.0001]*25 + [0.00001]*25 + [0.000001]
    lr_schedule       = cntk.learning_rate_schedule(lr_per_mb, unit=cntk.learner.UnitType.minibatch, epoch_size=epoch_size)
    mm_schedule       = cntk.learner.momentum_schedule(0.9)
    l2_reg_weight     = 0.0005 # CNTK L2 regularization is per sample, thus same as Caffe

    # Create learner
    local_learner = cntk.learner.momentum_sgd(network['output'].parameters, lr_schedule, mm_schedule, unit_gain=False, l2_regularization_weight=l2_reg_weight)
    # Since we reuse parameter settings (learning rate, momentum) from Caffe, we set unit_gain to False to ensure consistency
    parameter_learner = data_parallel_distributed_learner(
        local_learner,
        num_quantization_bits=num_quantization_bits,
        distributed_after=0)

    # Create trainer
    return cntk.Trainer(network['output'], (network['ce'], network['pe']), parameter_learner)

# Train and test
def train_and_test(network, trainer, train_source, test_source, progress_printer, minibatch_size, epoch_size, restore):

    # define mapping from intput streams to network inputs
    input_map = {
        network['feature']: train_source.streams.features,
        network['label']: train_source.streams.labels
    }

    training_session = cntk.training_session(
        training_minibatch_source = train_source,
        trainer = trainer,
        model_inputs_to_mb_source_mapping = input_map,
        mb_size_schedule = cntk.minibatch_size_schedule(minibatch_size),
        progress_printer = progress_printer,
#        checkpoint_frequency = epoch_size,
        checkpoint_filename = os.path.join(model_path, model_name),
#        save_all_checkpoints = True,
        progress_frequency = epoch_size,
        cv_source = test_source,
        cv_mb_size_schedule = cntk.minibatch_size_schedule(minibatch_size),
#        cv_frequency = epoch_size,
        restore = restore)

    # Train all minibatches
    training_session.train()

# Train and evaluate the network.
def alexnet_train_and_eval(train_data, test_data, num_quantization_bits=32, minibatch_size=256, epoch_size = 1281167, max_epochs=112,
                           restore=True, log_to_file=None, num_mbs_per_log=None, gen_heartbeat=True):
    _cntk_py.set_computation_network_trace_level(0)

    progress_printer = ProgressPrinter(
        freq=num_mbs_per_log,
        tag='Training',
        log_to_file=log_to_file,
        rank=Communicator.rank(),
        gen_heartbeat=gen_heartbeat,
        num_epochs=max_epochs)

    network = create_alexnet()
    trainer = create_trainer(network, epoch_size, num_quantization_bits)
    train_source = create_image_mb_source(train_data, True, total_number_of_samples=max_epochs * epoch_size)
    test_source = create_image_mb_source(test_data, False, total_number_of_samples=FULL_DATA_SWEEP)
    train_and_test(network, trainer, train_source, test_source, progress_printer, minibatch_size, epoch_size, restore)


if __name__=='__main__':

    parser = argparse.ArgumentParser()

    parser.add_argument('-datadir', '--datadir', help='Data directory where the ImageNet dataset is located', required=False, default=data_path)
    parser.add_argument('-outputdir', '--outputdir', help='Output directory for checkpoints and models', required=False, default=None)
    parser.add_argument('-logdir', '--logdir', help='Log file', required=False, default=None)
    parser.add_argument('-n', '--num_epochs', help='Total number of epochs to train', type=int, required=False, default='112')
    parser.add_argument('-m', '--minibatch_size', help='Minibatch size', type=int, required=False, default='256')
    parser.add_argument('-e', '--epoch_size', help='Epoch size', type=int, required=False, default='1281167')
    parser.add_argument('-q', '--quantized_bits', help='Number of quantized bits used for gradient aggregation', type=int, required=False, default='32')
    parser.add_argument('-r', '--restart', help='Indicating whether to restart from scratch (instead of restart from checkpoint file by default)', action='store_true')
    parser.add_argument('-device', '--device', type=int, help="Force to run the script on a specified device", required=False, default=None)

    args = vars(parser.parse_args())

    if args['outputdir'] is not None:
        model_path = args['outputdir'] + "/models"
    if args['datadir'] is not None:
        data_path = args['datadir']
    if args['logdir'] is not None:
        log_dir = args['logdir']
    if args['device'] is not None:
        cntk.device.set_default_device(cntk.device.gpu(args['device']))

    train_data=os.path.join(data_path, 'train_map.txt')
    test_data=os.path.join(data_path, 'val_map.txt')

    try:
        alexnet_train_and_eval(train_data, test_data,
                               minibatch_size=args['minibatch_size'],
                               epoch_size=args['epoch_size'],
                               num_quantization_bits=args['quantized_bits'],
                               max_epochs=args['num_epochs'],
                               restore=not args['restart'],
                               log_to_file=args['logdir'],
                               num_mbs_per_log=200,
                               gen_heartbeat=True)
    finally:
        cntk.distributed.Communicator.finalize()<|MERGE_RESOLUTION|>--- conflicted
+++ resolved
@@ -15,15 +15,8 @@
 from cntk.utils import *
 from cntk.ops import *
 from cntk.distributed import data_parallel_distributed_learner, Communicator
-<<<<<<< HEAD
 from cntk.io import ImageDeserializer, ImageTransform, MinibatchSource, StreamDef, StreamDefs, FULL_DATA_SWEEP
-from cntk.blocks import Placeholder, Block
-from cntk.layers import Convolution2D, Activation, MaxPooling, Dense, Dropout, default_options
-from cntk.models import Sequential
-=======
-from cntk.io import ImageDeserializer, MinibatchSource, StreamDef, StreamDefs, FULL_DATA_SWEEP
 from cntk.layers import Placeholder, Block, Convolution2D, Activation, MaxPooling, Dense, Dropout, default_options, Sequential
->>>>>>> fd2e7969
 from cntk.initializer import normal
 
 # default Paths relative to current python file.
