# Copyright (c) Microsoft. All rights reserved.

# Licensed under the MIT license. See LICENSE.md file in the project root
# for full license information.
# ==============================================================================

from .. import cntk_py
from ..utils import typemap
from cntk.device import use_default_device

INFINITELY_REPEAT = cntk_py.MinibatchSource.infinitely_repeat
FULL_DATA_SWEEP = cntk_py.MinibatchSource.full_data_sweep

class MinibatchData(cntk_py.MinibatchData):
    '''
    Holds a minibatch of input data. This is never directly created, but
    only returned by :class:`MinibatchSource` instances.
    '''

    @property
    def num_sequences(self):
        '''
        The number of sequences in this minibatch
        '''
        return self.m_num_sequences

    @property
    def num_samples(self):
        '''
        The number of samples in this minibatch
        '''
        return self.m_num_samples

    @property
    def value(self):
        '''
        The value of the minibatch as a NumPy array.
        '''
        from ..utils import value_to_seq
        return value_to_seq(self.m_data)

    @property
    def mask(self):
        '''
        The mask object of the minibatch. In it, `2` marks the beginning of a
        sequence, `1` marks a sequence element as valid, and `0` markse it as
        invalid.
        '''
        return self.m_data.mask().to_numpy()

    def __len__(self):
        return self.num_sequences

class MinibatchSource(cntk_py.MinibatchSource):
    '''
    Parent class of all minibatch sources. For most cases you will need the
    helper functions :func:`text_format_minibatch_source` or
    :func:`minibatch_source`.
    A `MinibatchSource` can be indexed by a `StreamInfo`, which will return a
    `MinibatchData` object that can be passed e.g. to the
    :func:`cntk.trainer.Trainer.train_minibatch` function.
    '''

<<<<<<< HEAD
    def __init__(self, deserializers=None, randomize=True, epoch_size=None):
=======
    def __init__(self, deserializers=None, randomize=True, epoch_size=INFINITELY_REPEAT):
>>>>>>> ac5ce527
        if not isinstance(deserializers, (list,tuple)):
            deserializers = [deserializers] # allow passing a single item or a list
        reader_config = ReaderConfig(deserializers=deserializers, randomize=randomize, epoch_size=epoch_size)
        source = minibatch_source(reader_config)
        # transplant into this class instance
        self.__dict__ = source.__dict__
        # transplant all members of deserializers into a record called streams
        streams = {}
        for si in self.stream_infos():
            streams[si.m_name] = si
        from ..utils import Record
        self.streams = Record(**streams)

    def stream_infos(self):
        '''
        Describes the stream that this source produces.

        Returns:
            `dict` mapping input names to the stream information
        '''
        return super(MinibatchSource, self).stream_infos()

    def stream_info(self, name):
        '''
        Gets the description of the stream with given name.
        Throws an exception if there are none or multiple streams with this
        same name.
        '''
        return super(MinibatchSource, self).stream_info(name)

    def __getitem__(self, name):
        '''
        Return the :class:`StreamInfo` for the given stream name

        Args:
            name (`str`): stream name to fetch :class:`StreamInfo` for
        '''
        return self.stream_info(name)

    @typemap
    def next_minibatch(self, minibatch_size_in_samples=None,
            minibatch_size_in_sequences=None, input_map=None,
            device=None):
        '''
        Reads a minibatch that contains data for all input streams.  The
        minibatch size is specified in terms of #samples and/or #sequences for the
        primary input stream; value of 0 for #samples/#sequences means
        unspecified.  In case the size is specified in terms of both #sequences
        and #samples, the smaller of the 2 is taken.  An empty map is returned
        when the MinibatchSource has no more data to return.

        Args:
            minibatch_size_in_samples (`int`): number of samples to retrieve for
             the next minibatch. Must be > 0.
            minibatch_size_in_sequences (`int`, defaults to `None`): number of
             samples to retrieve for the next minibatch. Must be > 0.
            input_map (`dict`): mapping of :class:`cntk.ops.variabls.Variable`
             to :class:`StreamInformation` which will be used to convert the
             returned data.
            device (`DeviceDescriptor`, defaults to `None`): CNTK DeviceDescriptor

        Returns:
            A mapping of :class:`StramInformation` to :class:`MinibatchData` if
            ``input_map`` was not specified. Otherwise, the returned value will
            be a mapping of :class:`cntk.ops.variabls.Variable` to class:`MinibatchData`.
        '''
        if device is None:
            device = use_default_device()

        if minibatch_size_in_samples is None and \
                minibatch_size_in_sequences is None:
            raise ValueError('you have to specify at least one of '
                    'minibatch_size_in_samples or minibatch_size_in_sequences')

        if minibatch_size_in_sequences is None:
            mb = super(MinibatchSource, self).get_next_minibatch(
                minibatch_size_in_samples, device)
        else:
            if minibatch_size_in_samples is None:
                minibatch_size_in_samples = 0

            mb = super(MinibatchSource, self).get_next_minibatch(
                minibatch_size_in_samples,
                minibatch_size_in_sequences, device)

        if input_map:
            if not mb:
                return None
            else:
                return { key : mb[value] for (key, value) in input_map.items() }
        else:
            return mb

    def get_checkpoint_state(self):
        '''
        Gets the checkpoint state of the MinibatchSource.

        Returns:
            :class:`cntk_py.Dictionary`
        '''
        return super(MinibatchSource, self).get_checkpoint_state()

    def restore_from_checkpoint(self, checkpoint):
        '''
        Restores the MinibatchSource state from the specified checkpoint.

        Args:
            checkpoint (:class:`cntk_py.Dictionary`): checkpoint to restore from
        '''
        super(MinibatchSource, self).restore_from_checkpoint(checkpoint)


def _py_dict_to_cntk_dict(py_dict):
    '''
    Converts a Python dictionary into a CNTK Dictionary whose values are CNTK DictionaryValue instances.
    Args:
        py_dict (`dict`): a dictionary to be converted.
    Returns:
        :class:`cntk_py.Dictionary`
    '''
    res = cntk_py.Dictionary()
    for k, v in py_dict.items():
        if isinstance(v, dict):
            res[k] = cntk_py.DictionaryValueFromDict(_py_dict_to_cntk_dict(v))
        # TODO: add support to list of lists ?
        elif isinstance(v, list):
            l = []
            for e in v:
                if isinstance(e, dict):
                    l.append(cntk_py.DictionaryValueFromDict(
                        _py_dict_to_cntk_dict(e)))
                else:
                    l.append(cntk_py.DictionaryValue(e))
            res[k] = cntk_py.DictionaryValue(l)
        else:
            res[k] = cntk_py.DictionaryValue(v)
    return res


# TODO: This should be a private function; use MinibatchSource(deserializer, ...).
@typemap
def minibatch_source(config):
    '''
    Instantiate the CNTK built-in composite minibatch source which is used to stream data into the network.
    Args:
        config (`dict`): a dictionary containing all the key-value configuration entries.
    Returns:
        :class:`MinibatchSource`
    '''
    cntk_dict = _py_dict_to_cntk_dict(config)
    return cntk_py.create_composite_minibatch_source(cntk_dict)

# TODO: This should be a private class.
class ReaderConfig(dict):
    '''
    Reader configuration.

    Args:
        deserializers ('list', default is empty): list of deserializers
         (:class:`ImageDeserializer` for now).
        randomize (`bool`, default True): randomize images before every epoch
        epoch_size (`int`): epoch size. 0 means one pass; None means duplicate infinitely.
    '''

<<<<<<< HEAD
    def __init__(self, deserializers=None, randomize=True, epoch_size=None):
=======
    def __init__(self, deserializers=None, randomize=True, epoch_size=INFINITELY_REPEAT):
>>>>>>> ac5ce527

        if epoch_size is None:
            epoch_size = MAX_UI64
        self['epochSize'] = epoch_size
        if not isinstance(deserializers, (list, tuple)):
            deserializers = [deserializers]
        self['deserializers'] = self.deserializers = deserializers or []
        self['randomize'] = randomize

    # TODO: This should be deleted; do it the other way round and create MinibatchSource() directly with the same parameter
    @typemap
    def minibatch_source(self):
        '''
        Creates an instance of :class:`MinibatchSource` from this
        instance, which can be used to feed data into the `eval()` methods of
        the graph nodes or the `train_minibatch()` of :class:`cntk.trainer.Trainer`.

        Returns:
            instance of :class:`MinibatchSource`
        '''
        return minibatch_source(self)


class Deserializer(dict):
    '''
    Base deserializer class that can be used in the :class:`ReaderConfig`. A
    deserializer is responsible for deserialization of input from external
    storage into in-memory sequences.

    Currently CNTK supports the below deserializers:

    ========================== ============
    Deserializer type          Description
    ========================== ============
    :class:`ImageDeserializer` Deserializer for images that uses OpenCV
    ========================== ============

    Args:
        type (`str`): type of the deserializer

    See also:
        https://github.com/microsoft/cntk/wiki/Understanding-and-Extending-Readers
    '''

    def __init__(self, type):
        self['type'] = type


class ImageDeserializer(Deserializer):
    '''
    This class configures the image reader that reads images and corresponding
    labels from a file of the form

         <full path to image><tab><numerical label (0-based class id)>

    Args:
        filename (`str`): file name of the map file that associates images to
         classes

    See also:
        https://github.com/microsoft/cntk/wiki/Image-reader
    '''

    def __init__(self, filename, streams=None):
        super(ImageDeserializer, self).__init__('ImageDeserializer')
        self['file'] = filename
        self['input'] = self.input = {}
        # In ImageDeserializer, stream field names are hard-coded as "image" and "label".
        # These are configured in a somewhat inconsistent way.
        if streams is not None:
            for key in streams:
                s = streams[key]
                node = s.stream_alias
                if node == "image":
                    # BUGBUG: Can dim not be specified as well?
                    # TODO: clean this up and use a unified internal representation
                    self.map_features(key, s.transforms)
                elif node == "label":
                    self.map_labels(key, s.dim)
                else:
                    raise ValueError("ImageDeserializer: invalid field name '{}', allowed are 'image' and 'label'".format(node))

    # TODO: should be a private method; use constructor only
    def map_features(self, node, transforms):
        '''
        Maps feature node (either node instance or node name) to the transforms
        that will be applied to the images. It is usually applied to the input
        of the network with data augmentation.

        Args:
            node (`str` or input node): node or its name
            transforms (`list` of transforms): the transforms can be created by
             the static methods `crop`, `scale`, or `mean`.

        '''
        if not isinstance(node, str):
            node = node.name()
        if not isinstance(transforms, list):
            transforms = [transforms] if transforms else []
        self.input[node] = dict(transforms=transforms)

    # TODO: should be a private method; use constructor only
    def map_labels(self, node, num_classes):
        '''
        Maps label node (either node instance or node name)
        that will be applied to the images. It is usually used to define the
        ground truth of train or test.

        Args:
            node (`str` or input node): node or its name
            num_classes (`int`): number of classes

        '''
        if not isinstance(node, str):
            node = node.name()
        self.input[node] = dict(labelDim=num_classes) # reader distinguishes labels from features by calling this 'labelDim'

    @staticmethod
    def crop(crop_type='center', ratio=1.0, jitter_type='uniRatio'):
        '''
        Crop transform that can be used to pass to `map_features`

        Args:
            crop_type (`str`, default 'center'): 'center' or 'random'.  'random'
             is usually used during training while 'center' is usually for testing.
             Random cropping is a popular data augmentation technique used to improve
             generalization of the DNN.
            ratio (`float`, default 1.0): crop ratio. It specifies the ratio of
             final image dimension, e.g.  width , to the size of the random crop
             taken from the image. For example, the ratio 224 / 256 = 0.875 means
             crop of size 224 will be taken from the image rescaled to 256 (implementation
             detail:  ImageReader  takes the crop and then rescales instead of doing
             the other way around). To enable scale jitter (another popular data
             augmentation technique), use colon-delimited values like  cropRatio=0.875:0.466
             which means 224 crop will be taken from images randomly scaled to have
             size in [256, 480] range.
            jitter_type (`str`, default 'uniRatio'): crop scale jitter type, possible
             values are 'None', 'UniRatio'. 'uniRatio' means uniform distributed jitter
             scale between the minimum and maximum cropRatio values.

        Returns:
            `dict` describing the crop transform
        '''
        return dict(type='Crop', cropType=crop_type, cropRatio=ratio,
                jitterType=jitter_type)

    @staticmethod
    def scale(width, height, channels, interpolations='linear'):
        '''
        Scale transform that can be used to pass to `map_features` for data augmentation.

        Args:
            width (`int`): width of the image in pixels
            height (`int`): height of the image in pixels
            channels (`int`): channels of the image
            interpolations (`str`, default 'linear'): possible values are
             'nearest', 'linear', 'cubic', and 'lanczos'

        Returns:
            `dict` describing the scale transform
        '''
        return dict(type='Scale', width=width, height=height, channels=channels,
                interpolations=interpolations)

    @staticmethod
    def mean(filename):
        '''
        Mean transform that can be used to pass to `map_features` for data augmentation.

        Args:
            filename (`str`): file that stores the mean values for each pixel
             in OpenCV matrix XML format

        Returns:
            `dict` describing the mean transform
        '''
        return dict(type='Mean', meanFile=filename)

    # TODO color transpose

#
# CNTKTextFormatReader
# TODO get away from cntk_py.text_format_minibatch_source and set it up
# similarly to ImageDeserializer
#


#class TextFormatDeserializer(Deserializer): # TODO: either call it CNTKTextFormat or CTF. TextFormat is confusable with plain text
class CTFDeserializer(Deserializer):
    '''
    This class configures the text reader that reads text-encoded files from a file with lines of the form
         [Sequence_Id](Sample)+ 
        where
         Sample=|Input_Name (Value )* 
    Args:
        filename (`str`): file name containing the text input
    See also:
        https://github.com/Microsoft/CNTK/wiki/CNTKTextFormat-Reader
    '''

    def __init__(self, filename, streams=None):
        super(CTFDeserializer, self).__init__('CNTKTextFormatDeserializer')
        self['file'] = filename
        self['input'] = self.input = {}
        # connect all streams (: StreamDef) if given
        if streams is not None:
            for key in streams:
                s = streams[key]
                # TODO: guard against any other fields, such as transformers, which is not valid here
                self.map_input(key, s.dim, "sparse" if s.is_sparse else "dense", alias=s.stream_alias)

    # TODO: should be a private method; use constructor only
    def map_input(self, node, dim, format="dense", alias=None):
        '''
        Maps node (either node instance or node name) to a part of the text input, 
        either specified by the node name or the alias in the text file.
        Example: for node name 'Apples' an input line could look like this:
        |Apples 0 1 2 3 4 5 6 7 8 9
        Args:
            node (`str` or input node): node or its name
            dim (`int`): specifies the dimension of the input value vector 
             (for dense input this directly corresponds to the number of values in each sample, 
             for sparse this represents the upper bound on the range of possible index values).
            format (`str`, default 'dense'): 'dense' or 'sparse'. Specifies the input type. 
            alias (`str`, default None): None or alias name. Optional abbreviated name that 
             is used in the text file to avoid repeating long input names. For details please
             see https://github.com/Microsoft/CNTK/wiki/CNTKTextFormat-Reader
        '''
        if not isinstance(node, str):
            node = node.name()
        if alias is None:
            alias=node
        self.input[node] = dict(dim=dim, format=format, alias=alias)


# TODO: This should not exist; use MinibatchSource(CTFDeserializer(...))
@typemap
def text_format_minibatch_source(path, stream_configs, epoch_size=INFINITELY_REPEAT, randomize=True):
    '''
    Creates a minibatch source from a CNTKTextFormatReader file.

    Args:
        path ('file'): filename of the data file
        stream_configs (`list` of :class:`StreamConfiguration` instances): list
         of stream configurations, each of which describes one stream in the
         file
        epoch_size (`int`, optional): size of an epoch. In case of 0 the size
         of the training set will be taken. Default is max of 64bit.
        randomize (`bool`, optional): whether to randomize the contents of data file.

    Returns:
        :class:`MinibatchSource`
    '''
    return cntk_py.text_format_minibatch_source(path, stream_configs,
                                                epoch_size, randomize)


# TODO: this should be a private class; use StreamDef instead
class StreamConfiguration(cntk_py.StreamConfiguration):
    '''
    Configuration of a stream in a text format reader. This can be used in
    :func:`text_format_minibatch_source`.

    Args:
        name (`str`): name of this stream
        dim (`int`): dimensions of this stream. A text format reader reads data
         as flat arrays. If you need different shapes you can
         :func:`cntk.ops.reshape` it later.
        is_sparse (`bool`, default `False`): whether the provided data is sparse
         (`False` by default)
        stream_alias (`str`, default ''): name of the stream in the file that is fed to the
         :func:`text_format_minibatch_source`
    '''

    def __init__(self, name, dim, is_sparse=False, stream_alias=''):
        return super(StreamConfiguration, self).__init__(name, dim, is_sparse, stream_alias)


# wrapper around text_format_minibatch_source() that attaches a record of streams
# TODO: This should not exist; use MinibatchSource(CTFDeserializer(...))
def _unused_CNTKTextFormatMinibatchSource(path, streams, epoch_size=None): # TODO: delete this
    from cntk.utils import _ClassFromDict
    # convert streams into StreamConfiguration format
    # TODO: stream_alias should default to 'key'
    stream_configs = [ StreamConfiguration(key, dim=value.dim, is_sparse=value.is_sparse, stream_alias=value.stream_alias) for (key, value) in streams.items() ]
    if epoch_size is not None:  # TODO: use MAX_UI64, now that we have access
        source = text_format_minibatch_source(path, stream_configs, epoch_size)
    else:
        source = text_format_minibatch_source(path, stream_configs)
    # attach a dictionary of the streams
    source.streams = _ClassFromDict({ name : source.stream_info(name) for name in streams.keys() })
    return source


# stream definition for use in StreamDefs
# returns a record { stream_alias, is_sparse, optional dim, optional transforms }
from cntk.utils import Record
def StreamDef(field, shape=None, is_sparse=False, transforms=None):
    # note: the names used inside here are required by the C++ code which looks them up in a dictionary
    config = dict(stream_alias=field, is_sparse=is_sparse)
    if shape is not None:
        config['dim'] = shape
    if transforms is not None:
        config['transforms'] = transforms
    return Record(**config)
    # TODO: we should always use 'shape' unless it is always rank-1 or a single rank's dimension
    # TODO: dim should be inferred from the file, at least for dense

# StreamDefs for use in constructing deserializers
# StreamDefs(query = StreamDef(...), labels = StreamDef(...), ...)
StreamDefs = Record<|MERGE_RESOLUTION|>--- conflicted
+++ resolved
@@ -61,11 +61,7 @@
     :func:`cntk.trainer.Trainer.train_minibatch` function.
     '''
 
-<<<<<<< HEAD
-    def __init__(self, deserializers=None, randomize=True, epoch_size=None):
-=======
     def __init__(self, deserializers=None, randomize=True, epoch_size=INFINITELY_REPEAT):
->>>>>>> ac5ce527
         if not isinstance(deserializers, (list,tuple)):
             deserializers = [deserializers] # allow passing a single item or a list
         reader_config = ReaderConfig(deserializers=deserializers, randomize=randomize, epoch_size=epoch_size)
@@ -227,17 +223,11 @@
         deserializers ('list', default is empty): list of deserializers
          (:class:`ImageDeserializer` for now).
         randomize (`bool`, default True): randomize images before every epoch
-        epoch_size (`int`): epoch size. 0 means one pass; None means duplicate infinitely.
-    '''
-
-<<<<<<< HEAD
-    def __init__(self, deserializers=None, randomize=True, epoch_size=None):
-=======
+        epoch_size (`int`): epoch size. FULL_DATA_SWEEP means one pass;
+         INFINITELY_REPEAT means duplicate infinitely (with different randomization each time).
+    '''
+
     def __init__(self, deserializers=None, randomize=True, epoch_size=INFINITELY_REPEAT):
->>>>>>> ac5ce527
-
-        if epoch_size is None:
-            epoch_size = MAX_UI64
         self['epochSize'] = epoch_size
         if not isinstance(deserializers, (list, tuple)):
             deserializers = [deserializers]
@@ -513,22 +503,6 @@
         return super(StreamConfiguration, self).__init__(name, dim, is_sparse, stream_alias)
 
 
-# wrapper around text_format_minibatch_source() that attaches a record of streams
-# TODO: This should not exist; use MinibatchSource(CTFDeserializer(...))
-def _unused_CNTKTextFormatMinibatchSource(path, streams, epoch_size=None): # TODO: delete this
-    from cntk.utils import _ClassFromDict
-    # convert streams into StreamConfiguration format
-    # TODO: stream_alias should default to 'key'
-    stream_configs = [ StreamConfiguration(key, dim=value.dim, is_sparse=value.is_sparse, stream_alias=value.stream_alias) for (key, value) in streams.items() ]
-    if epoch_size is not None:  # TODO: use MAX_UI64, now that we have access
-        source = text_format_minibatch_source(path, stream_configs, epoch_size)
-    else:
-        source = text_format_minibatch_source(path, stream_configs)
-    # attach a dictionary of the streams
-    source.streams = _ClassFromDict({ name : source.stream_info(name) for name in streams.keys() })
-    return source
-
-
 # stream definition for use in StreamDefs
 # returns a record { stream_alias, is_sparse, optional dim, optional transforms }
 from cntk.utils import Record
